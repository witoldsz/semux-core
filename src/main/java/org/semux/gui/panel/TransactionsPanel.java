--- conflicted
+++ resolved
@@ -20,6 +20,7 @@
 import java.util.HashSet;
 import java.util.List;
 import java.util.Set;
+import java.util.stream.Collectors;
 
 import javax.swing.JFrame;
 import javax.swing.JPanel;
@@ -30,7 +31,6 @@
 import javax.swing.table.TableModel;
 import javax.swing.table.TableRowSorter;
 
-import org.semux.core.PendingManager;
 import org.semux.core.Transaction;
 import org.semux.gui.Action;
 import org.semux.gui.SemuxGui;
@@ -49,13 +49,8 @@
 
     private static final long serialVersionUID = 1L;
 
-<<<<<<< HEAD
     private static final String[] columnNames = { GuiMessages.get("Type"), GuiMessages.get("FromTo"),
-            GuiMessages.get("Value"), GuiMessages.get("Time") };
-=======
-    private static final String[] columnNames = { GUIMessages.get("Type"), GUIMessages.get("FromTo"),
-            GUIMessages.get("Value"), GUIMessages.get("Time"), GUIMessages.get("Status") };
->>>>>>> 4693ae35
+            GuiMessages.get("Value"), GuiMessages.get("Time"), GuiMessages.get("Status") };
 
     private transient SemuxGui gui;
     private transient WalletModel model;
@@ -189,20 +184,28 @@
     protected void refresh() {
         List<StatusTransaction> transactions = new ArrayList<>();
 
-        // add any pending transactions
-        PendingManager pendingMgr = gui.getKernel().getPendingManager();
-        List<PendingManager.PendingTransaction> pendingTransactions = pendingMgr.getTransactions();
-
-        for (PendingManager.PendingTransaction pendingTransaction : pendingTransactions) {
-            transactions.add(new StatusTransaction(pendingTransaction.transaction, GUIMessages.get("Pending")));
-        }
-
+        // add pending transactions
+        transactions.addAll(gui.getKernel().getPendingManager().getTransactions()
+                .parallelStream()
+                .filter(pendingTx -> {
+                    for (WalletAccount acc : model.getAccounts()) {
+                        if (Arrays.equals(acc.getAddress(), pendingTx.transaction.getFrom()) ||
+                                Arrays.equals(acc.getAddress(), pendingTx.transaction.getTo())) {
+                            return true;
+                        }
+                    }
+                    return false;
+                })
+                .map(pendingTx -> new StatusTransaction(pendingTx.transaction, GuiMessages.get("Pending")))
+                .collect(Collectors.toList()));
+
+        // add completed transactions
         Set<ByteArray> hashes = new HashSet<>();
         for (WalletAccount acc : model.getAccounts()) {
             for (Transaction tx : acc.getTransactions()) {
                 ByteArray key = ByteArray.of(tx.getHash());
                 if (!hashes.contains(key)) {
-                    transactions.add(new StatusTransaction(tx, GUIMessages.get("Completed")));
+                    transactions.add(new StatusTransaction(tx, GuiMessages.get("Completed")));
                     hashes.add(key);
                 }
             }
@@ -228,7 +231,7 @@
 
     /**
      * Returns the selected transaction.
-     * 
+     *
      * @return
      */
     protected Transaction getSelectedTransaction() {
