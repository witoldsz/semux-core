--- conflicted
+++ resolved
@@ -36,7 +36,6 @@
 import org.semux.core.PendingManager;
 import org.semux.core.Transaction;
 import org.semux.core.TransactionType;
-import org.semux.core.Unit;
 import org.semux.core.state.Delegate;
 import org.semux.core.state.DelegateState;
 import org.semux.crypto.Hex;
@@ -344,31 +343,35 @@
                 JOptionPane.showMessageDialog(this, MessagesUtil.get("EnterValidNumberOfvotes"));
                 break;
             }
+            long fee = Config.MIN_TRANSACTION_FEE;
 
             if (a == null) {
                 JOptionPane.showMessageDialog(this, MessagesUtil.get("SelectAccount"));
             } else if (d == null) {
                 JOptionPane.showMessageDialog(this, MessagesUtil.get("SelectDelegate"));
-<<<<<<< HEAD
-            } else if (value < 1 * Unit.SEM) {
+            } else if (value <= 0) {
                 JOptionPane.showMessageDialog(this, MessagesUtil.get("EnterValidNumberOfvotes"));
-=======
-            } else if (value <= 0L) {
-                JOptionPane.showMessageDialog(this, MessagesUtil.get("VotesGreaterThanZero"));
->>>>>>> 48e8dbc0
             } else {
-                // Only a warning!
-                long fee = Config.MIN_TRANSACTION_FEE;
-                long transactionFunds = a.getAvailable() - fee - value;
-                if (transactionFunds < fee) {
-                    int ret = JOptionPane.showConfirmDialog(this,
-                            MessagesUtil.get("NotEnoughBalanceToUnvote",
-                                    SwingUtil.formatValue(Config.DELEGATE_BURN_AMOUNT)),
-                            MessagesUtil.get("ConfirmDelegateRegistration"), JOptionPane.OK_CANCEL_OPTION);
-                    if (ret != JOptionPane.OK_OPTION) {
+                if (action == Action.VOTE) {
+                    if (value + fee > a.getAvailable()) {
+                        JOptionPane.showMessageDialog(this,
+                                MessagesUtil.get("InsufficientFunds", SwingUtil.formatValue(value + fee)));
                         break;
                     }
+
+                    if (a.getAvailable() - fee - value < fee) {
+                        int ret = JOptionPane.showConfirmDialog(this, MessagesUtil.get("NotEnoughBalanceToUnvote"),
+                                MessagesUtil.get("ConfirmDelegateRegistration"), JOptionPane.YES_NO_OPTION);
+                        if (ret != JOptionPane.YES_OPTION) {
+                            break;
+                        }
+                    }
+                } else if (fee > a.getAvailable()) {
+                    JOptionPane.showMessageDialog(this,
+                            MessagesUtil.get("InsufficientFunds", SwingUtil.formatValue(fee)));
+                    break;
                 }
+
                 Kernel kernel = Kernel.getInstance();
                 PendingManager pendingMgr = kernel.getPendingManager();
 
