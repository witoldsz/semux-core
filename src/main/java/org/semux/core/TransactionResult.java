/**
 * Copyright (c) 2017-2018 The Semux Developers
 *
 * Distributed under the MIT software license, see the accompanying file
 * LICENSE or https://opensource.org/licenses/mit-license.php
 */
package org.semux.core;

import java.util.ArrayList;
import java.util.List;

import org.bouncycastle.util.encoders.Hex;
<<<<<<< HEAD
import org.ethereum.vm.DataWord;
import org.ethereum.vm.LogInfo;
=======
import org.ethereum.vm.program.InternalTransaction;
>>>>>>> e9998c3d
import org.semux.Network;
import org.semux.util.Bytes;
import org.semux.util.SimpleDecoder;
import org.semux.util.SimpleEncoder;

// TODO: rename to transaction receipts
public class TransactionResult {

    /**
     * Transaction result code. There are currently three categories of code:
     * <ul>
     * <li>REJECTED: the transaction is invalid and should not be included in the
     * chain.</li>
     * <li>SUCCESS: the transaction is valid and the evaluation was successful.</li>
     * <li>FAILURE: the transaction is valid but some failure occurred during the
     * evaluation. For this type of transaction, the fee should be charged but state
     * changes should be reverted.</li>
     * </ul>
     */
    public enum Code {

        /**
         * The transaction was executed successfully.
         */
        SUCCESS,

        /**
         * The transaction was executed with failure (reserved for virtual machine).
         */
        FAILURE,

        /**
         * The transaction hash is duplicated.
         */
        DUPLICATE_TRANSACTION,

        /**
         * The transaction format is invalid. See {@link Transaction#validate(Network)}
         */
        INVALID_FORMAT,

        /**
         * The transaction timestamp is incorrect. See
         * {@link PendingManager#processTransaction(Transaction, boolean)}.
         */
        INVALID_TIMESTAMP,

        /**
         * The transaction type is invalid.
         */
        INVALID_TYPE,

        /**
         * The transaction nonce does not match the account nonce.
         */
        INVALID_NONCE,

        /**
         * The transaction fee doesn't meet the minimum.
         */
        INVALID_FEE,

        /**
         * The specified gas amount is larger than any gas limit
         */
        INVALID_GAS,

        /**
         * The transaction data is invalid, typically too large.
         */
        INVALID_DATA,

        /**
         * Insufficient available balance.
         */
        INSUFFICIENT_AVAILABLE,

        /**
         * Insufficient locked balance.
         */
        INSUFFICIENT_LOCKED,

        /**
         * Invalid delegate name.
         */
        INVALID_DELEGATE_NAME,

        /**
         * Invalid burning address.
         */
        INVALID_DELEGATE_BURN_ADDRESS,

        /**
         * Invalid delegate burn amount.
         */
        INVALID_DELEGATE_BURN_AMOUNT,

        /**
         * The DELEGATE operation is invalid.
         */
        INVALID_DELEGATING,

        /**
         * The VOTE operation is invalid.
         */
        INVALID_VOTING,

        /**
         * The UNVOTE operation is invalid.
         */
        INVALID_UNVOTING;

        public boolean isSuccess() {
            return this == SUCCESS;
        }

        public boolean isFailure() {
            return this == FAILURE;
        }

        public boolean isAccepted() {
            return isSuccess() || isFailure();
        }

        public boolean isRejected() {
            return !isAccepted();
        }
    }

    /**
     * Transaction execution result code.
     */
    protected Code code;

    /**
     * Transaction returns.
     */
    protected byte[] returnData;

    /**
     * Transaction logs.
     */
    protected List<LogInfo> logs;

    /**
     * Gas used
     */
    protected long gasUsed;

    /**
     * TODO: add block number and internal transactions
     */
    protected long blockNumber;
    protected List<InternalTransaction> internalTransactions;

    /**
     * Create a transaction result.
     *
     * 
     * @param code
     * @param output
     * @param logs
     */
    public TransactionResult(Code code, byte[] output, List<LogInfo> logs, long gasUsed) {
        super();
        this.code = code;
        this.returnData = output;
        this.logs = logs;
        this.gasUsed = gasUsed;
    }

    public TransactionResult(Code code) {
        this(code, Bytes.EMPTY_BYTES, new ArrayList<>(), 0);
    }

    public TransactionResult() {
        this(Code.SUCCESS, Bytes.EMPTY_BYTES, new ArrayList<>(), 0);
    }

    public Code getCode() {
        return code;
    }

    public void setCode(Code code) {
        this.code = code;
    }

    public byte[] getReturnData() {
        return returnData;
    }

    public void setReturnData(byte[] returnData) {
        this.returnData = returnData;
    }

    public List<LogInfo> getLogs() {
        return logs;
    }

    public void setLogs(List<LogInfo> logs) {
        this.logs = logs;
    }

    public void addLog(LogInfo log) {
        this.logs.add(log);
    }

    public Long getGasUsed() {
        return gasUsed;
    }

    public void setGasUsed(long gasUsed) {
        this.gasUsed = gasUsed;
    }

    public byte[] toBytes() {
        SimpleEncoder enc = new SimpleEncoder();
        enc.writeBoolean(code == Code.SUCCESS);
        enc.writeBytes(returnData);
        enc.writeInt(logs.size());
        for (LogInfo log : logs) {
            enc.writeBytes(serializeLog(log));
        }

        // TODO: provide another version of toBytes() for resultsRoot validation.
        // TODO: use the computed results, rather than network bytes.

        // only write gasUsed if it exists to maintain backwards compatibility
        // this maintains backwards compatibility until VM calls are enabled with
        // fork check
        if (gasUsed > 0) {
            enc.writeLong(gasUsed);
        }

        return enc.toBytes();
    }

    private byte[] serializeLog(LogInfo log) {
        SimpleEncoder enc = new SimpleEncoder();
        enc.writeBytes(log.getAddress());
        enc.writeBytes(log.getData());
        enc.writeInt(log.getTopics().size());
        for (DataWord dataWord : log.getTopics()) {
            enc.writeBytes(dataWord.getData());
        }

        return enc.toBytes();
    }

    private static LogInfo unserializeLog(byte[] bytes) {
        SimpleDecoder dec = new SimpleDecoder(bytes);
        byte[] address = dec.readBytes();
        byte[] data = dec.readBytes();
        int numTopics = dec.readInt();
        List<DataWord> topics = new ArrayList<>();

        for (int i = 0; i < numTopics; i++) {
            topics.add(DataWord.of(dec.readBytes()));
        }
        return new LogInfo(address, topics, data);
    }

    public static TransactionResult fromBytes(byte[] bytes) {
        SimpleDecoder dec = new SimpleDecoder(bytes);
        boolean success = dec.readBoolean();
        byte[] returns = dec.readBytes();
        List<LogInfo> logs = new ArrayList<>();
        int n = dec.readInt();
        for (int i = 0; i < n; i++) {
            logs.add(unserializeLog(dec.readBytes()));
        }
        long gasUsed = 0;
        try {
            gasUsed = dec.readLong();
        } catch (Exception e) {
            // old blocks won't have this field
        }

        // todo - this seems problematic, !success could be any number of things
        return new TransactionResult(success ? Code.SUCCESS : Code.FAILURE, returns, logs, gasUsed);
    }

    @Override
    public String toString() {
        return "TransactionResult [code=" + code + ", returnData=" + Hex.toHexString(returnData) + ", # logs="
                + logs.size() + "]";
    }
}<|MERGE_RESOLUTION|>--- conflicted
+++ resolved
@@ -10,12 +10,9 @@
 import java.util.List;
 
 import org.bouncycastle.util.encoders.Hex;
-<<<<<<< HEAD
 import org.ethereum.vm.DataWord;
 import org.ethereum.vm.LogInfo;
-=======
 import org.ethereum.vm.program.InternalTransaction;
->>>>>>> e9998c3d
 import org.semux.Network;
 import org.semux.util.Bytes;
 import org.semux.util.SimpleDecoder;
@@ -174,7 +171,7 @@
     /**
      * Create a transaction result.
      *
-     * 
+     *
      * @param code
      * @param output
      * @param logs
