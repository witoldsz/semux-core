/**
 * Copyright (c) 2017-2018 The Semux Developers
 *
 * Distributed under the MIT software license, see the accompanying file
 * LICENSE or https://opensource.org/licenses/mit-license.php
 */
package org.semux.rules;

import static org.powermock.api.mockito.PowerMockito.mock;
import static org.powermock.api.mockito.PowerMockito.spy;
import static org.powermock.api.mockito.PowerMockito.when;

import java.io.File;
import java.io.IOException;
import java.util.List;
import java.util.Optional;
import java.util.stream.Collectors;

import org.junit.rules.TemporaryFolder;
import org.semux.KernelMock;
import org.semux.config.Config;
import org.semux.config.DevnetConfig;
import org.semux.core.Block;
import org.semux.core.BlockHeader;
import org.semux.core.BlockchainImpl;
import org.semux.core.PendingManager;
import org.semux.core.Transaction;
import org.semux.core.TransactionResult;
import org.semux.core.Wallet;
import org.semux.crypto.Hex;
import org.semux.crypto.Key;
import org.semux.db.LeveldbDatabase.LeveldbFactory;
import org.semux.util.Bytes;
import org.semux.util.MerkleUtil;
import org.semux.util.TimeUtil;

/**
 * A kernel rule creates a temporary folder as the data directory. Ten accounts
 * will be created automatically and the first one will be used as coinbase.
 */
public class KernelRule extends TemporaryFolder {

    private int p2pPort;
    private int apiPort;

    private String password;
    private KernelMock kernel;

    private LeveldbFactory dbFactory;

    public KernelRule(int p2pPort, int apiPort) {
        super();

        this.p2pPort = p2pPort;
        this.apiPort = apiPort;
    }

    @Override
    protected void before() throws Throwable {
        create();

        // generate random password
        this.password = Hex.encode(Bytes.random(12));

        // generate kernel mock
        Config config = mockConfig(p2pPort, apiPort);
        Wallet wallet = new Wallet(new File(getRoot(), "wallet.data"));
        wallet.unlock(password);
        for (int i = 0; i < 10; i++) {
            wallet.addAccount(new Key());
        }
        wallet.flush();
        Key coinbase = wallet.getAccount(0);
        this.kernel = new KernelMock(config, wallet, coinbase);
        this.kernel.setPendingManager(mock(PendingManager.class));
    }

    @Override
    protected void after() {
        kernel.stop();
        delete();
    }

    protected Config mockConfig(int p2pPort, int apiPort) {
        Config config = spy(new DevnetConfig(getRoot().getAbsolutePath()));

        when(config.p2pDeclaredIp()).thenReturn(Optional.of("127.0.0.1"));
        when(config.p2pListenIp()).thenReturn("127.0.0.1");
        when(config.p2pListenPort()).thenReturn(p2pPort);
        when(config.apiListenIp()).thenReturn("127.0.0.1");
        when(config.apiListenPort()).thenReturn(apiPort);
        when(config.apiEnabled()).thenReturn(true);
        when(config.apiUsername()).thenReturn("username");
        when(config.apiPassword()).thenReturn("password");

        return config;
    }

    /**
     * Returns the password.
     * 
     * @return
     */
    public String getPassword() {
        return password;
    }

    /**
     * Returns the kernel.
     * 
     * @return
     */
    public KernelMock getKernel() {
        return kernel;
    }

    /**
     * Speed up the consensus.
     */
    public void speedUpConsensus() throws IOException {
        Config config = kernel.getConfig();

        // speed up consensus
        when(config.bftNewHeightTimeout()).thenReturn(1000L);
        when(config.bftProposeTimeout()).thenReturn(1000L);
        when(config.bftValidateTimeout()).thenReturn(1000L);
        when(config.bftPreCommitTimeout()).thenReturn(1000L);
        when(config.bftCommitTimeout()).thenReturn(1000L);
        when(config.bftFinalizeTimeout()).thenReturn(1000L);
    }

    /**
     * Opens the database.
     */
    public void openBlockchain() {
        dbFactory = new LeveldbFactory(kernel.getConfig().databaseDir());
        BlockchainImpl chain = new BlockchainImpl(kernel.getConfig(), dbFactory);
        kernel.setBlockchain(chain);
    }

    /**
     * Closes the database.
     */
    public void closeBlockchain() {
        dbFactory.close();
    }

    /**
     * Helper method to create a testing block.
     *
     * @param txs
     *            list of transaction
     * @param lastBlock
     *            last block header
     * @return created block
     */
    public Block createBlock(List<Transaction> txs, BlockHeader lastBlock) {
        List<TransactionResult> res = txs.stream().map(tx -> new TransactionResult(true)).collect(Collectors.toList());

        long number;
        byte[] prevHash;
        if (lastBlock == null) {
            number = getKernel().getBlockchain().getLatestBlock().getNumber() + 1;
            prevHash = getKernel().getBlockchain().getLatestBlock().getHash();
        } else {
            number = lastBlock.getNumber() + 1;
            prevHash = lastBlock.getHash();
        }
        Key key = new Key();
        byte[] coinbase = key.toAddress();
<<<<<<< HEAD
        byte[] prevHash = getKernel().getBlockchain().getLatestBlock().getHash();
        long timestamp = TimeUtil.currentTimeMillis();
=======
        long timestamp = System.currentTimeMillis();
>>>>>>> 67a5c1a1
        byte[] transactionsRoot = MerkleUtil.computeTransactionsRoot(txs);
        byte[] resultsRoot = MerkleUtil.computeResultsRoot(res);
        byte[] stateRoot = Bytes.EMPTY_HASH;
        byte[] data = {};

        BlockHeader header = new BlockHeader(
                number,
                coinbase,
                prevHash,
                timestamp,
                transactionsRoot,
                resultsRoot,
                stateRoot,
                data);

        return new Block(header, txs, res);
    }

    public Block createBlock(List<Transaction> txs) {
        return createBlock(txs, null);
    }
}<|MERGE_RESOLUTION|>--- conflicted
+++ resolved
@@ -98,7 +98,7 @@
 
     /**
      * Returns the password.
-     * 
+     *
      * @return
      */
     public String getPassword() {
@@ -107,7 +107,7 @@
 
     /**
      * Returns the kernel.
-     * 
+     *
      * @return
      */
     public KernelMock getKernel() {
@@ -168,12 +168,7 @@
         }
         Key key = new Key();
         byte[] coinbase = key.toAddress();
-<<<<<<< HEAD
-        byte[] prevHash = getKernel().getBlockchain().getLatestBlock().getHash();
         long timestamp = TimeUtil.currentTimeMillis();
-=======
-        long timestamp = System.currentTimeMillis();
->>>>>>> 67a5c1a1
         byte[] transactionsRoot = MerkleUtil.computeTransactionsRoot(txs);
         byte[] resultsRoot = MerkleUtil.computeResultsRoot(res);
         byte[] stateRoot = Bytes.EMPTY_HASH;
