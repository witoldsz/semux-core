--- conflicted
+++ resolved
@@ -1,17 +1,13 @@
 FROM alpine:3.6
 
-<<<<<<< HEAD
-ARG SEMUXVER="1.0.0"
-=======
 ARG SEMUXVER="1.0.0-rc.2"
->>>>>>> cb9b41da
 
 ENV JAVA_HOME=/usr/lib/jvm/default-jvm/jre
 
 RUN echo $SEMUXVER
 
 RUN apk --no-cache add openjdk8-jre && \
-    apk --no-cache add curl 
+    apk --no-cache add curl
 
 RUN curl -LO https://github.com/semuxproject/semux/releases/download/v${SEMUXVER}/semux-${SEMUXVER}.tar.gz
 RUN mkdir -p /semux && tar -xzf semux-${SEMUXVER}.tar.gz -C /semux --strip-components=1 && rm /semux-${SEMUXVER}.tar.gz
