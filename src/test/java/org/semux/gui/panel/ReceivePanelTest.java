--- conflicted
+++ resolved
@@ -78,37 +78,4 @@
         assertEquals(Hex.PREF + key2.toAddressString(), GuiActionRunner
                 .execute(() -> Toolkit.getDefaultToolkit().getSystemClipboard().getData(DataFlavor.stringFlavor)));
     }
-<<<<<<< HEAD
-=======
-
-    @Test
-    public void testRenameAddress() throws InterruptedException {
-        Key key1 = new Key();
-        Key key2 = new Key();
-        WalletAccount acc1 = new WalletAccount(key1, new Account(key1.toAddress(), 1, 1, 1), null);
-        WalletAccount acc2 = new WalletAccount(key2, new Account(key2.toAddress(), 2, 2, 2), null);
-
-        // mock walletModel
-        when(walletModel.getAccounts()).thenReturn(Arrays.asList(acc1, acc2));
-
-        // mock kernel
-        KernelMock kernelMock = spy(kernelRule1.getKernel());
-        application = GuiActionRunner.execute(() -> new ReceivePanelTestApplication(walletModel, kernelMock));
-
-        window = new FrameFixture(robot(), application);
-        window.show().requireVisible().moveToFront();
-
-        JTableFixture table = window.table("accountsTable").requireVisible().requireRowCount(2);
-        table.cell(Hex.PREF + key2.toAddressString()).click();
-        table.requireSelectedRows(1);
-        window.button("btnRenameAddress").requireVisible().click();
-
-        JOptionPaneFixture optionPane = window.optionPane(Timeout.timeout(1000)).requireVisible();
-        optionPane.textBox().enterText("c");
-
-        optionPane.buttonWithText("OK").click();
-
-        assertEquals("c", kernelMock.getWallet().getAddressAlias(key2.toAddress()).get());
-    }
->>>>>>> f53f97a5
 }