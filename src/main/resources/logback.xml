<!DOCTYPE configuration>
<configuration>
    <appender name="STDOUT" class="ch.qos.logback.core.ConsoleAppender">
        <encoder>
            <pattern>%d{yyyy-MM-dd HH:mm:ss} [%thread] %-5level %logger{0} - %msg%n</pattern>
        </encoder>
    </appender>

    <appender name="FILE" class="ch.qos.logback.core.FileAppender">
        <file>debug.log</file>
        <append>true</append>
        <immediateFlush>true</immediateFlush>
        <encoder>
            <pattern>%d{yyyy-MM-dd HH:mm:ss} [%thread] %-5level %logger{0} - %msg%n</pattern>
        </encoder>
    </appender>

    <logger name="org.semux.api" level="INFO" />
    <logger name="org.semux.core" level="INFO" />
    <logger name="org.semux.consensus" level="INFO" />
    <logger name="org.semux.db" level="INFO" />
    <logger name="org.semux.net" level="INFO" />
    <logger name="org.semux.vm" level="INFO" />
<<<<<<< HEAD
    <logger name="io.netty" level="ERROR" />
=======
    <logger name="org.semux.wrapper" level="INFO" />
    <logger name="io.netty" level="INFO" />
    <logger name="oshi" level="INFO" />
>>>>>>> 6888625a

    <root level="INFO">
        <appender-ref ref="STDOUT" />
        <appender-ref ref="FILE" />
    </root>
</configuration><|MERGE_RESOLUTION|>--- conflicted
+++ resolved
@@ -21,13 +21,9 @@
     <logger name="org.semux.db" level="INFO" />
     <logger name="org.semux.net" level="INFO" />
     <logger name="org.semux.vm" level="INFO" />
-<<<<<<< HEAD
+    <logger name="org.semux.wrapper" level="INFO" />
     <logger name="io.netty" level="ERROR" />
-=======
-    <logger name="org.semux.wrapper" level="INFO" />
-    <logger name="io.netty" level="INFO" />
     <logger name="oshi" level="INFO" />
->>>>>>> 6888625a
 
     <root level="INFO">
         <appender-ref ref="STDOUT" />
