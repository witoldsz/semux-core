--- conflicted
+++ resolved
@@ -779,15 +779,10 @@
                     gasPrice, gas);
 
             SemuxTransaction transaction = new SemuxTransaction(tx);
-<<<<<<< HEAD
             SemuxBlock block = new SemuxBlock(kernel.getBlockchain().getLatestBlock().getHeader(),
                     kernel.getConfig().spec().maxBlockGasLimit());
-            Repository repository = new SemuxRepository(kernel.getBlockchain().getAccountState());
-=======
-            SemuxBlock block = new SemuxBlock(kernel.getBlockchain().getLatestBlock().getHeader(), 0);
             Repository repository = new SemuxRepository(kernel.getBlockchain().getAccountState(),
                     kernel.getBlockchain().getDelegateState());
->>>>>>> 867f4b5b
             ProgramInvokeFactory invokeFactory = new ProgramInvokeFactoryImpl();
             BlockStore blockStore = new SemuxBlockStore(kernel.getBlockchain());
             long gasUsedInBlock = 0l;
