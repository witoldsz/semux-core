<project xmlns="http://maven.apache.org/POM/4.0.0" xmlns:xsi="http://www.w3.org/2001/XMLSchema-instance"
    xsi:schemaLocation="http://maven.apache.org/POM/4.0.0 http://maven.apache.org/xsd/maven-4.0.0.xsd">
    <modelVersion>4.0.0</modelVersion>
    <groupId>org.semux</groupId>
    <artifactId>semux</artifactId>
<<<<<<< HEAD
    <version>1.0.0</version>
=======
    <version>1.0.0-rc.2</version>
>>>>>>> cb9b41da
    <packaging>jar</packaging>

    <properties>
        <project.build.sourceEncoding>UTF-8</project.build.sourceEncoding>
        <dist.phase>install</dist.phase>
        <dist.base>${project.basedir}/dist</dist.base>
    </properties>

    <build>
        <plugins>
            <!-- compile -->
            <plugin>
                <groupId>org.apache.maven.plugins</groupId>
                <artifactId>maven-compiler-plugin</artifactId>
                <version>3.6.1</version>
                <configuration>
                    <source>1.8</source>
                    <target>1.8</target>
                </configuration>
            </plugin>

            <!-- clean -->
            <plugin>
                <groupId>org.apache.maven.plugins</groupId>
                <artifactId>maven-clean-plugin</artifactId>
                <version>3.0.0</version>
                <configuration>
                    <filesets>
                        <fileset>
                            <directory>${dist.base}</directory>
                        </fileset>
                    </filesets>
                </configuration>
            </plugin>

            <!-- install -->
            <plugin>
                <groupId>org.apache.maven.plugins</groupId>
                <artifactId>maven-dependency-plugin</artifactId>
                <version>3.0.1</version>
                <executions>
                    <!-- [1] copy dependencies -->
                    <execution>
                        <id>copy-dependencies</id>
                        <phase>${dist.phase}</phase>
                        <goals>
                            <goal>copy-dependencies</goal>
                        </goals>
                        <configuration>
                            <outputDirectory>${dist.base}/lib</outputDirectory>
                        </configuration>
                    </execution>
                </executions>
            </plugin>
            <plugin>
                <groupId>org.apache.maven.plugins</groupId>
                <artifactId>maven-antrun-plugin</artifactId>
                <version>1.8</version>
                <executions>
                    <execution>
                        <phase>${dist.phase}</phase>
                        <configuration>
                            <target>
                                <!-- [2] copy artifact -->
                                <copy todir="${dist.base}/lib"
                                    file="${project.build.directory}/${project.build.finalName}.${project.packaging}" />

                                <!-- [3] copy resources -->
                                <copy todir="${dist.base}">
                                    <fileset dir="${project.basedir}">
                                        <include name="config/**" />
                                        <include name="LICENSE" />
                                    </fileset>
                                    <fileset dir="${project.basedir}/scripts">
                                        <include name="semux.sh" />
                                        <include name="semux.bat" />
                                    </fileset>
                                </copy>

                                <!-- [4] add execute permission -->
                                <chmod file="${dist.base}/*.sh" perm="755" />
                            </target>
                        </configuration>
                        <goals>
                            <goal>run</goal>
                        </goals>
                    </execution>
                </executions>
            </plugin>
        </plugins>
    </build>

    <dependencies>
        <!-- JUNIT testing -->
        <dependency>
            <groupId>junit</groupId>
            <artifactId>junit</artifactId>
            <version>4.12</version>
            <scope>test</scope>
        </dependency>

        <!-- SLF4J logging framework -->
        <dependency>
            <groupId>org.slf4j</groupId>
            <artifactId>slf4j-api</artifactId>
            <version>1.7.25</version>
        </dependency>
        <dependency>
            <groupId>org.slf4j</groupId>
            <artifactId>slf4j-simple</artifactId>
            <version>1.7.25</version>
        </dependency>

        <!-- Bouncy Castle -->
        <dependency>
            <groupId>org.bouncycastle</groupId>
            <artifactId>bcprov-jdk15on</artifactId>
            <version>1.57</version>
        </dependency>

        <!-- LevelDB -->
        <dependency>
            <groupId>org.fusesource.leveldbjni</groupId>
            <artifactId>leveldbjni-all</artifactId>
            <version>1.8</version>
        </dependency>

        <!-- Netty network framework -->
        <dependency>
            <groupId>io.netty</groupId>
            <artifactId>netty-all</artifactId>
            <version>4.1.13.Final</version>
        </dependency>

        <!-- Apache commons -->
        <dependency>
            <groupId>org.apache.commons</groupId>
            <artifactId>commons-lang3</artifactId>
            <version>3.6</version>
        </dependency>
        <dependency>
            <groupId>org.apache.commons</groupId>
            <artifactId>commons-collections4</artifactId>
            <version>4.1</version>
        </dependency>

        <!-- JSON -->
        <dependency>
            <groupId>org.json</groupId>
            <artifactId>json</artifactId>
            <version>20170516</version>
        </dependency>

        <!-- dnsjava -->
        <dependency>
            <groupId>dnsjava</groupId>
            <artifactId>dnsjava</artifactId>
            <version>2.1.8</version>
        </dependency>

        <!-- ED25519 -->
        <dependency>
            <groupId>net.i2p.crypto</groupId>
            <artifactId>eddsa</artifactId>
            <version>0.2.0</version>
        </dependency>

        <!-- zxing QR -->
        <dependency>
            <groupId>com.google.zxing</groupId>
            <artifactId>core</artifactId>
            <version>3.3.0</version>
        </dependency>

        <!-- weupnp -->
        <dependency>
            <groupId>org.bitlet</groupId>
            <artifactId>weupnp</artifactId>
            <version>0.1.4</version>
        </dependency>

        <!-- semantic version -->
        <dependency>
            <groupId>com.github.zafarkhaja</groupId>
            <artifactId>java-semver</artifactId>
            <version>0.9.0</version>
        </dependency>
    </dependencies>
</project><|MERGE_RESOLUTION|>--- conflicted
+++ resolved
@@ -3,11 +3,7 @@
     <modelVersion>4.0.0</modelVersion>
     <groupId>org.semux</groupId>
     <artifactId>semux</artifactId>
-<<<<<<< HEAD
-    <version>1.0.0</version>
-=======
     <version>1.0.0-rc.2</version>
->>>>>>> cb9b41da
     <packaging>jar</packaging>
 
     <properties>
