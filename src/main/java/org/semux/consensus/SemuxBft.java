/**
 * Copyright (c) 2017-2018 The Semux Developers
 *
 * Distributed under the MIT software license, see the accompanying file
 * LICENSE or https://opensource.org/licenses/mit-license.php
 */
package org.semux.consensus;

import static org.semux.core.Amount.ZERO;
import static org.semux.core.Amount.sum;
import static org.semux.core.Fork.UNIFORM_DISTRIBUTION;

import java.util.ArrayList;
import java.util.Arrays;
import java.util.List;
import java.util.Optional;
import java.util.OptionalLong;
import java.util.Set;
import java.util.concurrent.BlockingQueue;
import java.util.concurrent.LinkedBlockingQueue;
import java.util.concurrent.locks.ReentrantReadWriteLock.WriteLock;
import java.util.stream.Collectors;

import org.ethereum.vm.client.BlockStore;
import org.semux.Kernel;
import org.semux.Network;
import org.semux.config.Config;
import org.semux.config.Constants;
import org.semux.consensus.SemuxBft.Event.Type;
import org.semux.consensus.exception.SemuxBftException;
import org.semux.core.Amount;
import org.semux.core.BftManager;
import org.semux.core.Block;
import org.semux.core.BlockHeader;
import org.semux.core.Blockchain;
import org.semux.core.PendingManager;
import org.semux.core.SyncManager;
import org.semux.core.Transaction;
import org.semux.core.TransactionExecutor;
import org.semux.core.TransactionResult;
import org.semux.core.TransactionType;
import org.semux.core.state.AccountState;
import org.semux.core.state.DelegateState;
import org.semux.crypto.Hash;
import org.semux.crypto.Hex;
import org.semux.crypto.Key;
import org.semux.crypto.Key.Signature;
import org.semux.net.Channel;
import org.semux.net.ChannelManager;
import org.semux.net.msg.Message;
import org.semux.net.msg.MessageCode;
import org.semux.net.msg.ReasonCode;
import org.semux.net.msg.consensus.NewHeightMessage;
import org.semux.net.msg.consensus.NewViewMessage;
import org.semux.net.msg.consensus.ProposalMessage;
import org.semux.net.msg.consensus.VoteMessage;
import org.semux.util.ArrayUtil;
import org.semux.util.ByteArray;
import org.semux.util.Bytes;
import org.semux.util.MerkleUtil;
import org.semux.util.SystemUtil;
import org.semux.util.TimeUtil;
import org.semux.vm.client.SemuxBlock;
import org.semux.vm.client.SemuxBlockStore;
import org.slf4j.Logger;
import org.slf4j.LoggerFactory;

import com.github.benmanes.caffeine.cache.Cache;
import com.github.benmanes.caffeine.cache.Caffeine;

/**
 * Implements Semux BFT engine based on single-thread event model. States are
 * maintained in the engine and are updated only by the event loop.
 * <p>
 * Asides the main event hub, there are complementary threads:
 * <code>timer</code> and <code>broadcaster</code>. The <code>timer</code>
 * thread emits a TIMEOUT event when the internal timer times out. The
 * <code>broadcaster</code> thread is responsible for relaying BFT messages to
 * peers.
 * <p>
 * The BFT engine may be one of the following status:
 * <ul>
 * <li><code>STOPPED</code>: not started</li>
 * <li><code>SYNCING</code>: waiting for syncing</li>
 * <li><code>RUNNING</code>: working</li>
 * </ul>
 * <p>
 * It is also a state machine; the possible states include:
 * <ul>
 * <li><code>NEW_HEIGHT</code>: the initial state when started</li>
 * <li><code>PROPOSE</code>: gossip block proposal</li>
 * <li><code>VALIDATE</code>: gossip VALIDATE votes between validators</li>
 * <li><code>PRE_COMMIT</code>: gossip PRE_COMMIT votes between validators</li>
 * <li><code>COMMIT</code>: after receiving 2/3+ PRE_COMMIT votes</li>
 * <li><code>FINALIZE</code>: finalize a block</li>
 * </ul>
 */
public class SemuxBft implements BftManager {
    private static final Logger logger = LoggerFactory.getLogger(SemuxBft.class);

    protected Kernel kernel;
    protected Config config;

    protected Blockchain chain;
    protected BlockStore blockStore;

    protected ChannelManager channelMgr;
    protected PendingManager pendingMgr;
    protected SyncManager syncMgr;

    protected Key coinbase;

    protected AccountState accountState;
    protected DelegateState delegateState;

    protected Timer timer;
    protected Broadcaster broadcaster;
    protected BlockingQueue<Event> events = new LinkedBlockingQueue<>();

    protected Status status;
    protected State state;

    protected long height;
    protected int view;
    protected Proof proof;
    protected Proposal proposal;

    protected Cache<ByteArray, Block> validBlocks = Caffeine.newBuilder().maximumSize(8).build();

    protected List<String> validators;
    protected List<Channel> activeValidators;
    protected long lastUpdate;

    protected VoteSet validateVotes;
    protected VoteSet precommitVotes;
    protected VoteSet commitVotes;

    public SemuxBft(Kernel kernel) {
        this.kernel = kernel;
        this.config = kernel.getConfig();

        this.chain = kernel.getBlockchain();
<<<<<<< HEAD
        this.blockStore = new SemuxBlockStore(chain);
        this.activatedForks = this.chain.getActivatedForks();
=======
>>>>>>> 1a159571
        this.channelMgr = kernel.getChannelManager();
        this.pendingMgr = kernel.getPendingManager();
        this.syncMgr = kernel.getSyncManager();
        this.coinbase = kernel.getCoinbase();

        this.accountState = chain.getAccountState();
        this.delegateState = chain.getDelegateState();

        this.timer = new Timer();
        this.broadcaster = new Broadcaster();

        this.status = Status.STOPPED;
        this.state = State.NEW_HEIGHT;
    }

    /**
     * Pause the bft manager, and do synchronization.
     * 
     */
    protected void sync(long target) {
        if (status == Status.RUNNING) {
            // change status
            status = Status.SYNCING;

            // reset votes, timer, and events
            clearVotes();
            clearTimerAndEvents();

            // start syncing
            syncMgr.start(target);

            // restore status if not stopped
            if (status != Status.STOPPED) {
                status = Status.RUNNING;

                // enter new height
                enterNewHeight();
            }
        }
    }

    /**
     * Main loop that processes all the BFT events.
     */
    protected void eventLoop() {
        while (!Thread.currentThread().isInterrupted() && status != Status.STOPPED) {
            try {
                Event ev = events.take();
                if (status != Status.RUNNING) {
                    continue;
                }

                // in case we get stuck at one height for too long
                if (lastUpdate + 2 * 60 * 1000L < TimeUtil.currentTimeMillis()) {
                    updateValidators();
                }

                switch (ev.getType()) {
                case STOP:
                    return;
                case TIMEOUT:
                    onTimeout();
                    break;
                case NEW_HEIGHT:
                    onNewHeight(ev.getData());
                    break;
                case NEW_VIEW:
                    onNewView(ev.getData());
                    break;
                case PROPOSAL:
                    onProposal(ev.getData());
                    break;
                case VOTE:
                    onVote(ev.getData());
                    break;
                default:
                    break;
                }
            } catch (InterruptedException e) {
                logger.info("BftManager got interrupted");
                Thread.currentThread().interrupt();
                break;
            } catch (Exception e) {
                logger.warn("Unexpected exception in event loop", e);
            }
        }
    }

    @Override
    public void start() {
        if (status == Status.STOPPED) {
            status = Status.RUNNING;
            timer.start();
            broadcaster.start();
            logger.info("BftManager started");

            enterNewHeight();
            eventLoop();

            logger.info("BftManager stopped");
        }
    }

    @Override
    public void stop() {
        if (status != Status.STOPPED) {
            // interrupt sync
            if (status == Status.SYNCING) {
                syncMgr.stop();
            }

            timer.stop();
            broadcaster.stop();

            status = Status.STOPPED;
            Event ev = new Event(Type.STOP);
            if (!events.offer(ev)) {
                logger.error("Failed to add an event to message queue: ev = {}", ev);
            }
        }
    }

    @Override
    public boolean isRunning() {
        return status == Status.RUNNING;
    }

    /**
     * Enter the NEW_HEIGHT state
     */
    protected void enterNewHeight() {
        state = State.NEW_HEIGHT;

        // update previous block
        Block prevBlock = chain.getLatestBlock();

        // update view state
        height = prevBlock.getNumber() + 1;
        view = 0;
        proof = new Proof(height, view);
        proposal = null;

        // update validators
        updateValidators();

        // reset votes and events
        clearVotes();
        clearTimerAndEvents();

        logger.info("Entered new_height: height = {}, # validators = {}", height, validators.size());
        if (isValidator()) {
            if (this.config.network() == Network.MAINNET && !SystemUtil.bench()) {
                logger.error("You need to upgrade your computer to join the BFT consensus!");
                SystemUtil.exitAsync(SystemUtil.Code.HARDWARE_UPGRADE_NEEDED);
            }
            resetTimeout(config.bftNewHeightTimeout());
        }

        // Broadcast NEW_HEIGHT messages to ALL peers.
        NewHeightMessage msg = new NewHeightMessage(height);
        for (Channel c : channelMgr.getActiveChannels()) {
            c.getMessageQueue().sendMessage(msg);
        }
    }

    /**
     * Enter the PROPOSE state
     */
    protected void enterPropose() {
        state = State.PROPOSE;
        resetTimeout(config.bftProposeTimeout());

        updateValidators();

        if (precommitVotes.isRejected()) {
            view++;
            proof = new Proof(height, view, precommitVotes.getRejections());

            proposal = null;
            clearVotes();
        }

        logger.info("Entered propose: height = {}, view = {}, primary = {}, # connected validators = 1 + {}", height,
                view, isPrimary(), activeValidators.size());

        if (isPrimary()) {
            if (proposal == null) {
                Block block = proposeBlock();
                proposal = new Proposal(proof, block.getHeader(), block.getTransactions());
                proposal.sign(coinbase);
            }

            logger.debug("Proposing: {}", proposal);
            broadcaster.broadcast(new ProposalMessage(proposal));
        }

        // broadcast NEW_VIEW messages.
        NewViewMessage msg = new NewViewMessage(proof);
        for (Channel c : activeValidators) {
            c.getMessageQueue().sendMessage(msg);
        }
    }

    /**
     * Enter the VALIDATE state
     */
    protected void enterValidate() {
        state = State.VALIDATE;
        resetTimeout(config.bftValidateTimeout());
        logger.info("Entered validate: proposal = {}, votes = {} {} {}", proposal != null, validateVotes,
                precommitVotes, commitVotes);

        // validate block proposal
        boolean valid = (proposal != null) && validateBlock(proposal.getBlockHeader(), proposal.getTransactions());

        // construct vote
        Vote vote = valid ? Vote.newApprove(VoteType.VALIDATE, height, view, proposal.getBlockHeader().getHash())
                : Vote.newReject(VoteType.VALIDATE, height, view);
        vote.sign(coinbase);

        // always broadcast vote directly.
        validateVotes.addVote(vote);
        broadcaster.broadcast(new VoteMessage(vote));
    }

    /**
     * Enter the PRE_COMMIT state
     */
    protected void enterPreCommit() {
        state = State.PRE_COMMIT;
        resetTimeout(config.bftPreCommitTimeout());
        logger.info("Entered pre_commit: proposal = {}, votes = {} {} {}", proposal != null, validateVotes,
                precommitVotes, commitVotes);

        // vote YES as long as +2/3 validators received a success block proposal
        Optional<byte[]> blockHash = validateVotes.anyApproved();
        Vote vote = blockHash.map(bytes -> Vote.newApprove(VoteType.PRECOMMIT, height, view, bytes))
                .orElseGet(() -> Vote.newReject(VoteType.PRECOMMIT, height, view));
        vote.sign(coinbase);

        // always broadcast vote directly.
        precommitVotes.addVote(vote);
        broadcaster.broadcast(new VoteMessage(vote));
    }

    /**
     * Enter the COMMIT state
     */
    protected void enterCommit() {
        state = State.COMMIT;
        resetTimeout(config.bftCommitTimeout());
        logger.info("Entered commit: proposal = {}, votes = {} {} {}", proposal != null, validateVotes, precommitVotes,
                commitVotes);

        Optional<byte[]> blockHash = precommitVotes.anyApproved();
        if (!blockHash.isPresent()) {
            throw new SemuxBftException("Entered COMMIT state without +2/3 pre-commit votes");
        } else {
            // create a COMMIT vote
            Vote vote = Vote.newApprove(VoteType.COMMIT, height, view, blockHash.get());
            vote.sign(coinbase);

            // always broadcast vote directly.
            commitVotes.addVote(vote);
            broadcaster.broadcast(new VoteMessage(vote));
        }
    }

    /**
     * Enter the FINALIZE state
     */
    protected void enterFinalize() {
        // make sure we only enter FINALIZE state once per height
        if (state == State.FINALIZE) {
            return;
        }

        state = State.FINALIZE;
        resetTimeout(config.bftFinalizeTimeout());
        logger.info("Entered finalize: proposal = {}, votes = {} {} {}", proposal != null, validateVotes,
                precommitVotes, commitVotes);

        Optional<byte[]> blockHash = precommitVotes.anyApproved();
        Block block;
        if (blockHash.isPresent() && (block = validBlocks.getIfPresent(ByteArray.of(blockHash.get()))) != null) {
            // [1] update view and votes
            List<Signature> votes = new ArrayList<>();
            for (Vote vote : precommitVotes.getApprovals(blockHash.get())) {
                votes.add(vote.getSignature());
            }
            block.setView(view);
            block.setVotes(votes);

            // [2] add the block to chain
            logger.info(block.toString());
            applyBlock(block);
        } else {
            sync(height + 1);
        }
    }

    protected void resetTimeout(long timeout) {
        timer.timeout(timeout);

        events.removeIf(e -> e.type == Type.TIMEOUT);
    }

    protected void jumpToView(int view, Proof proof, Proposal proposal) {
        this.view = view;
        this.proof = proof;
        this.proposal = proposal;
        clearVotes();
        clearTimerAndEvents();

        // enter PROPOSE state
        enterPropose();
    }

    /**
     * Synchronization will be started if the 2/3th active validator's height
     * (sorted by latest block number) is greater than local height. This avoids a
     * vulnerability that malicious validators might announce an extremely large
     * height in order to hang sync process of peers.
     * 
     * @param newHeight
     *            new height
     */
    protected void onNewHeight(long newHeight) {
        if (newHeight > height && state != State.FINALIZE) {
            // update active validators (potential overhead)
            activeValidators = channelMgr.getActiveChannels(validators);

            // Pick 2/3th active validator's height as sync target. The sync will not be
            // started if there are less than 2 active validators.
            OptionalLong target = activeValidators.stream()
                    .mapToLong(c -> c.getRemotePeer().getLatestBlockNumber() + 1)
                    .sorted()
                    .limit((int) Math.floor(activeValidators.size() * 2.0 / 3.0))
                    .max();

            if (target.isPresent() && target.getAsLong() > height) {
                sync(target.getAsLong());
            }
        }
    }

    protected void onNewView(Proof p) {
        logger.trace("On new_view: {}", p);

        if (p.getHeight() == height // at same height
                && p.getView() > view && state != State.COMMIT && state != State.FINALIZE) {// larger view

            // check proof-of-unlock
            VoteSet vs = new VoteSet(VoteType.PRECOMMIT, p.getHeight(), p.getView() - 1, validators);
            vs.addVotes(p.getVotes());
            if (!vs.isRejected()) {
                return;
            }

            // switch view
            logger.debug("Switching view because of NEW_VIEW message");
            jumpToView(p.getView(), p, null);
        }
    }

    protected void onProposal(Proposal p) {
        logger.trace("On proposal: {}", p);

        if (p.getHeight() == height // at the same height
                && (p.getView() == view && proposal == null && (state == State.NEW_HEIGHT || state == State.PROPOSE) // expecting
                        || p.getView() > view && state != State.COMMIT && state != State.FINALIZE) // larger view
                && isPrimary(p.getHeight(), p.getView(), Hex.encode(p.getSignature().getAddress()))) {

            // check proof-of-unlock
            if (p.getView() != 0) {
                VoteSet vs = new VoteSet(VoteType.PRECOMMIT, p.getHeight(), p.getView() - 1, validators);
                vs.addVotes(p.getProof().getVotes());
                if (!vs.isRejected()) {
                    return;
                }
            } else if (!p.getProof().getVotes().isEmpty()) {
                return;
            }
            logger.trace("Proposal accepted: height = {}, view = {}", p.getHeight(), p.getView());

            // forward proposal
            ProposalMessage msg = new ProposalMessage(p);
            broadcaster.broadcast(msg);

            if (view == p.getView()) {
                proposal = p;
            } else {
                // switch view
                logger.debug("Switching view because of PROPOSE message");
                jumpToView(p.getView(), p.getProof(), p);
            }
        }
    }

    protected void onVote(Vote v) {
        logger.trace("On vote: {}", v);

        if (v.getHeight() == height
                && v.getView() == view
                && isFromValidator(v.getSignature())
                && v.validate()) {
            boolean added = false;

            switch (v.getType()) {
            case VALIDATE:
                added = validateVotes.addVote(v);
                break;
            case PRECOMMIT:
                added = precommitVotes.addVote(v);
                break;
            case COMMIT:
                added = commitVotes.addVote(v);
                if (commitVotes.anyApproved().isPresent()) {
                    // skip COMMIT state time out if +2/3 commit votes
                    enterFinalize();
                }
                break;
            }

            if (added) {
                VoteMessage msg = new VoteMessage(v);
                broadcaster.broadcast(msg);
            }
        }
    }

    /**
     * Timeout handler
     */
    protected void onTimeout() {
        switch (state) {
        case NEW_HEIGHT:
            enterPropose();
            break;
        case PROPOSE:
            enterValidate();
            break;
        case VALIDATE:
            enterPreCommit();
            break;
        case PRE_COMMIT:
            if (precommitVotes.anyApproved().isPresent()) {
                enterCommit();
            } else {
                enterPropose();
            }
            break;
        case COMMIT:
            enterFinalize();
            break;
        case FINALIZE:
            enterNewHeight();
            break;
        }
    }

    @Override
    public void onMessage(Channel channel, Message msg) {
        // only process BFT_NEW_HEIGHT message when not running
        if (!isRunning() && msg.getCode() != MessageCode.BFT_NEW_HEIGHT) {
            return;
        }

        switch (msg.getCode()) {
        case BFT_NEW_HEIGHT: {
            NewHeightMessage m = (NewHeightMessage) msg;

            // update peer height state
            channel.getRemotePeer().setLatestBlockNumber(m.getHeight() - 1);

            if (m.getHeight() > height) {
                events.add(new Event(Type.NEW_HEIGHT, m.getHeight()));
            }
            break;
        }
        case BFT_NEW_VIEW: {
            NewViewMessage m = (NewViewMessage) msg;

            // update peer height state
            channel.getRemotePeer().setLatestBlockNumber(m.getHeight() - 1);

            if (m.getHeight() > height) {
                events.add(new Event(Type.NEW_HEIGHT, m.getHeight()));
            } else if (m.getHeight() == height) {
                events.add(new Event(Type.NEW_VIEW, m.getProof()));
            }
            break;
        }
        case BFT_PROPOSAL: {
            ProposalMessage m = (ProposalMessage) msg;
            Proposal p = m.getProposal();

            if (p.getHeight() == height) {
                if (p.validate()) {
                    events.add(new Event(Type.PROPOSAL, m.getProposal()));
                } else {
                    logger.debug("Invalid proposal from {}", channel.getRemotePeer().getPeerId());
                    channel.getMessageQueue().disconnect(ReasonCode.BAD_PEER);
                }
            }
            break;
        }
        case BFT_VOTE: {
            VoteMessage m = (VoteMessage) msg;
            Vote vote = m.getVote();

            if (vote.getHeight() == height) {
                if (vote.revalidate()) {
                    events.add(new Event(Type.VOTE, vote));
                } else {
                    logger.debug("Invalid vote from {}", channel.getRemotePeer().getPeerId());
                    channel.getMessageQueue().disconnect(ReasonCode.BAD_PEER);
                }
            }
            break;
        }
        default: {
            break;
        }
        }
    }

    /**
     * Update the validator sets.
     */
    protected void updateValidators() {
        validators = chain.getValidators();
        activeValidators = channelMgr.getActiveChannels(validators);
        lastUpdate = TimeUtil.currentTimeMillis();
    }

    /**
     * Check if this node is a validator.
     * 
     * @return
     */
    protected boolean isValidator() {
        return validators.contains(coinbase.toAddressString());
    }

    /**
     * Check if this node is the primary validator for this view.
     *
     * @return
     */
    protected boolean isPrimary() {
        return isPrimary(height, view, coinbase.toAddressString());
    }

    /**
     * Check if a node is the primary for the specified view.
     * 
     * 
     * @param height
     *            block number
     * @param view
     *            a specific view
     * @param peerId
     *            peer id
     * @return
     */
    protected boolean isPrimary(long height, int view, String peerId) {
        return config
                .getPrimaryValidator(validators, height, view, chain.isForkActivated(UNIFORM_DISTRIBUTION, height))
                .equals(peerId);
    }

    /**
     * Check if the signature is from one of the validators.
     * 
     * @param sig
     * @return
     */
    protected boolean isFromValidator(Signature sig) {
        return validators.contains(Hex.encode(Hash.h160(sig.getPublicKey())));
    }

    /**
     * Reset all vote sets. This should be invoked whenever height or view changes.
     */
    protected void clearVotes() {
        validateVotes = new VoteSet(VoteType.VALIDATE, height, view, validators);
        precommitVotes = new VoteSet(VoteType.PRECOMMIT, height, view, validators);
        commitVotes = new VoteSet(VoteType.COMMIT, height, view, validators);
    }

    /**
     * Reset timer and events.
     */
    protected void clearTimerAndEvents() {
        timer.clear();
        events.clear();
    }

    /**
     * Create a block for BFT proposal.
     * 
     * @return the proposed block
     */
    protected Block proposeBlock() {
        long t1 = TimeUtil.currentTimeMillis();

        // construct block
        BlockHeader parent = chain.getBlockHeader(height - 1);
        long number = height;
        byte[] prevHash = parent.getHash();
        long timestamp = TimeUtil.currentTimeMillis();
        /*
         * in case the previous block timestamp is drifted too munch, adjust this block
         * timestamp to avoid invalid blocks (triggered by timestamp rule).
         *
         * See https://github.com/semuxproject/semux-core/issues/1
         */
        timestamp = timestamp > parent.getTimestamp() ? timestamp : parent.getTimestamp() + 1;

        byte[] data = chain.constructBlockData();

        // fetch pending transactions
        final List<PendingManager.PendingTransaction> pending = pendingMgr
                .getPendingTransactions(config.maxBlockTransactionsSize());
        final List<Transaction> pendingTxs = new ArrayList<>();
        final List<TransactionResult> pendingResults = new ArrayList<>();

        // for any VM requests, actually need to execute them
        AccountState as = accountState.track();
        DelegateState ds = delegateState.track();
        TransactionExecutor exec = new TransactionExecutor(config, blockStore);
        BlockHeader tempHeader = new BlockHeader(height, coinbase.toAddress(), prevHash, timestamp, new byte[0],
                new byte[0], new byte[0], data);
        SemuxBlock semuxBlock = new SemuxBlock(tempHeader);
        for (PendingManager.PendingTransaction tx : pending) {
            if (tx.transaction.getType() == TransactionType.CALL
                    || tx.transaction.getType() == TransactionType.CREATE) {
                TransactionResult result = exec.execute(tx.transaction, as, ds, semuxBlock);
                if (result.isSuccess()) {
                    pendingResults.add(result);
                    pendingTxs.add(tx.transaction);
                }
            } else {
                pendingResults.add(tx.transactionResult);
                pendingTxs.add(tx.transaction);
            }
        }

        // compute roots
        byte[] transactionsRoot = MerkleUtil.computeTransactionsRoot(pendingTxs);
        byte[] resultsRoot = MerkleUtil.computeResultsRoot(pendingResults);
        byte[] stateRoot = Bytes.EMPTY_HASH;

        BlockHeader header = new BlockHeader(number, coinbase.toAddress(), prevHash, timestamp, transactionsRoot,
                resultsRoot, stateRoot, data);
        Block block = new Block(header, pendingTxs, pendingResults);

        long t2 = TimeUtil.currentTimeMillis();
        logger.debug("Block creation: # txs = {}, time = {} ms", pendingTxs.size(), t2 - t1);

        return block;
    }

    /**
     * Check if a block proposal is success.
     * 
     * @param header
     * @param transactions
     * @return
     */
    protected boolean validateBlock(BlockHeader header, List<Transaction> transactions) {
        long t1 = TimeUtil.currentTimeMillis();

        // [1] check block header
        Block latest = chain.getLatestBlock();
        if (!Block.validateHeader(latest.getHeader(), header)) {
            logger.warn("Invalid block header");
            return false;
        }

        if (header.getTimestamp() - TimeUtil.currentTimeMillis() > config.maxBlockTimeDrift()) {
            logger.warn("A block in the future is not allowed");
            return false;
        }

        if (Arrays.equals(header.getCoinbase(), Constants.COINBASE_ADDRESS)) {
            logger.warn("A block forged by the coinbase magic account is not allowed");
            return false;
        }

        if (!Arrays.equals(header.getCoinbase(), proposal.getSignature().getAddress())) {
            logger.warn("The coinbase should always equal to the proposer's address");
            return false;
        }

        // [2] check transactions and results (skipped)
        List<Transaction> unvalidatedTransactions = getUnvalidatedTransactions(transactions);

        if (!Block.validateTransactions(header, unvalidatedTransactions, transactions, config.network())) {
            logger.warn("Invalid block transactions");
            return false;
        }

        if (transactions.stream().mapToInt(Transaction::size).sum() > config.maxBlockTransactionsSize()) {
            logger.warn("Block transactions size exceeds maximum");
            return false;
        }

        if (transactions.stream().anyMatch(tx -> chain.hasTransaction(tx.getHash()))) {
            logger.warn("Duplicated transaction hash is not allowed");
            return false;
        }

        AccountState as = accountState.track();
        DelegateState ds = delegateState.track();
        TransactionExecutor exec = new TransactionExecutor(config, blockStore);

        // [3] evaluate transactions
        List<TransactionResult> results = exec.execute(transactions, as, ds, new SemuxBlock(header));
        if (!Block.validateResults(header, results)) {
            logger.warn("Invalid transactions");
            return false;
        }

        long t2 = TimeUtil.currentTimeMillis();
        logger.debug("Block validation: # txs = {}, time = {} ms", transactions.size(), t2 - t1);

        Block block = new Block(header, transactions, results);
        validBlocks.put(ByteArray.of(block.getHash()), block);
        return true;
    }

    /**
     * Filter transactions to find ones that have not already been validated via the
     * pending manager.
     *
     * @param transactions
     * @return
     */
    protected List<Transaction> getUnvalidatedTransactions(List<Transaction> transactions) {

        Set<Transaction> pendingValidatedTransactions = pendingMgr.getPendingTransactions()
                .stream()
                .filter(pendingTx -> pendingTx.transactionResult.isSuccess())
                .map(pendingTx -> pendingTx.transaction)
                .collect(Collectors.toSet());

        List<Transaction> unvalidatedTransactions = transactions
                .stream()
                .filter(it -> !pendingValidatedTransactions.contains(it))
                .collect(Collectors.toList());

        logger.debug("Block validation: # txs = {}, # txs unvalidated = {}", transactions.size(),
                unvalidatedTransactions.size());

        return unvalidatedTransactions;
    }

    /**
     * Apply a block to the chain.
     * 
     * @param block
     */
    protected void applyBlock(Block block) {
        BlockHeader header = block.getHeader();
        List<Transaction> transactions = block.getTransactions();
        long number = header.getNumber();

        if (header.getNumber() != chain.getLatestBlockNumber() + 1) {
            throw new SemuxBftException("Applying wrong block: number = " + header.getNumber());
        }

        // [1] check block header, skipped

        // [2] check transactions and results, skipped

        AccountState as = chain.getAccountState().track();
        DelegateState ds = chain.getDelegateState().track();
        TransactionExecutor exec = new TransactionExecutor(config, blockStore);

        // [3] evaluate all transactions
        List<TransactionResult> results = exec.execute(transactions, as, ds, new SemuxBlock(block.getHeader()));
        if (!Block.validateResults(header, results)) {
            logger.debug("Invalid transactions");
            return;
        }

        // [4] evaluate votes, skipped

        // [5] apply block reward and tx fees
        Amount reward = Block.getBlockReward(block, config);

        if (reward.gt0()) {
            as.adjustAvailable(block.getCoinbase(), reward);
        }

        // [6] commit the updates
        as.commit();
        ds.commit();

        WriteLock lock = kernel.getStateLock().writeLock();
        lock.lock();
        try {
            // [7] flush state to disk
            chain.getAccountState().commit();
            chain.getDelegateState().commit();

            // [8] add block to chain
            chain.addBlock(block);
        } finally {
            lock.unlock();
        }
    }

    public enum State {
        NEW_HEIGHT, PROPOSE, VALIDATE, PRE_COMMIT, COMMIT, FINALIZE
    }

    /**
     * Timer used by consensus. It's designed to be single timeout; previous timeout
     * get cleared when new one being added.
     * 
     * NOTE: it's possible that a Timeout event has been emitted when setting a new
     * timeout.
     */
    public class Timer implements Runnable {
        private long timeout;

        private Thread t;

        @Override
        public void run() {
            while (!Thread.currentThread().isInterrupted()) {
                synchronized (this) {
                    if (timeout != -1 && timeout < TimeUtil.currentTimeMillis()) {
                        events.add(new Event(Type.TIMEOUT));
                        timeout = -1;
                        continue;
                    }
                }

                try {
                    Thread.sleep(10);
                } catch (InterruptedException e) {
                    Thread.currentThread().interrupt();
                    break;
                }
            }
        }

        public synchronized void start() {
            if (t == null) {
                t = new Thread(this, "bft-timer");
                t.start();
            }
        }

        public synchronized void stop() {
            if (t != null) {
                try {
                    t.interrupt();
                    t.join(10000);
                } catch (InterruptedException e) {
                    logger.warn("Failed to stop consensus timer");
                    Thread.currentThread().interrupt();
                }
                t = null;
            }
        }

        public synchronized void timeout(long milliseconds) {
            if (milliseconds < 0) {
                throw new IllegalArgumentException("Timeout can not be negative");
            }
            timeout = TimeUtil.currentTimeMillis() + milliseconds;
        }

        public synchronized void clear() {
            timeout = -1;
        }
    }

    public class Broadcaster implements Runnable {
        private final BlockingQueue<Message> queue = new LinkedBlockingQueue<>();

        private Thread t;

        @Override
        public void run() {
            while (!Thread.currentThread().isInterrupted()) {
                try {
                    Message msg = queue.take();

                    // thread-safety via volatile
                    List<Channel> channels = activeValidators;
                    if (channels != null) {
                        int[] indices = ArrayUtil.permutation(channels.size());
                        for (int i = 0; i < indices.length && i < config.netRelayRedundancy(); i++) {
                            Channel c = channels.get(indices[i]);
                            if (c.isActive()) {
                                c.getMessageQueue().sendMessage(msg);
                            }
                        }
                    }
                } catch (InterruptedException e) {
                    Thread.currentThread().interrupt();
                    break;
                }
            }
        }

        public synchronized void start() {
            if (t == null) {
                t = new Thread(this, "bft-relay");
                t.start();
            }
        }

        public synchronized void stop() {
            if (t != null) {
                try {
                    t.interrupt();
                    t.join();
                } catch (InterruptedException e) {
                    logger.error("Failed to stop consensus broadcaster");
                    Thread.currentThread().interrupt();
                }
                t = null;
            }
        }

        public void broadcast(Message msg) {
            if (!queue.offer(msg)) {
                logger.error("Failed to add a message to the broadcast queue: msg = {}", msg);
            }
        }
    }

    public static class Event {
        public enum Type {
            /**
             * Stop signal
             */
            STOP,

            /**
             * Received a timeout signal.
             */
            TIMEOUT,

            /**
             * Received a new height message.
             */
            NEW_HEIGHT,

            /**
             * Received a new view message.
             */
            NEW_VIEW,

            /**
             * Received a proposal message.
             */
            PROPOSAL,

            /**
             * Received a vote message.
             */
            VOTE
        }

        private final Type type;
        private final Object data;

        public Event(Type type) {
            this(type, null);
        }

        public Event(Type type, Object data) {
            this.type = type;
            this.data = data;
        }

        public Type getType() {
            return type;
        }

        @SuppressWarnings("unchecked")
        public <T> T getData() {
            return (T) data;
        }

        @Override
        public String toString() {
            return "Event [type=" + type + ", data=" + data + "]";
        }
    }

    public enum Status {
        STOPPED, RUNNING, SYNCING
    }
}<|MERGE_RESOLUTION|>--- conflicted
+++ resolved
@@ -140,11 +140,7 @@
         this.config = kernel.getConfig();
 
         this.chain = kernel.getBlockchain();
-<<<<<<< HEAD
         this.blockStore = new SemuxBlockStore(chain);
-        this.activatedForks = this.chain.getActivatedForks();
-=======
->>>>>>> 1a159571
         this.channelMgr = kernel.getChannelManager();
         this.pendingMgr = kernel.getPendingManager();
         this.syncMgr = kernel.getSyncManager();
