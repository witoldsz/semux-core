/*
 * Copyright (c) 2017 The Semux Developers
 *
 * Distributed under the MIT software license, see the accompanying file
 * LICENSE or https://opensource.org/licenses/mit-license.php
 */
package org.semux;

import java.io.File;
import java.io.FileInputStream;
import java.net.InetSocketAddress;
import java.util.HashSet;
import java.util.List;
import java.util.Properties;
import java.util.Set;
import java.util.concurrent.locks.ReentrantReadWriteLock;

import org.semux.core.Unit;
import org.semux.crypto.Hash;
import org.semux.net.msg.MessageCode;
import org.semux.utils.Bytes;
import org.semux.utils.SystemUtil;
import org.slf4j.Logger;
import org.slf4j.LoggerFactory;

/**
 * System configurations.
 *
 */
public class Config {

    private static Logger logger = LoggerFactory.getLogger(Config.class);

    public static boolean init() {
        File f = new File(DATA_DIR, "config" + File.separator + "semux.properties");
        Properties props = new Properties();

        try (FileInputStream in = new FileInputStream(f)) {
            props.load(in);

            for (Object k : props.keySet()) {
                String name = (String) k;

                switch (name) {
                case "network":
                    NETWORK_ID = Byte.parseByte(props.getProperty(name));
                    break;
                case "minTransactionFee":
                    MIN_TRANSACTION_FEE = Long.parseLong(props.getProperty(name));
                    break;

                case "p2p.ip":
                    P2P_LISTEN_IP = props.getProperty(name);
                    break;
                case "p2p.port":
                    P2P_LISTEN_PORT = Integer.parseInt(props.getProperty(name));
                    break;
                case "p2p.seedNodes":
                    String[] nodes = props.getProperty(name).split(",");
                    for (String node : nodes) {
                        String[] tokens = node.trim().split(":");
                        if (tokens.length == 2) {
                            P2P_SEED_NODES.add(new InetSocketAddress(tokens[0], Integer.parseInt(tokens[1])));
                        }
                    }
                    break;

                case "net.blacklist":
                    String[] blacklist = props.getProperty(name).split(",");
                    for (String ip : blacklist) {
                        if (!(ip = ip.trim()).isEmpty()) {
                            NET_BLACKLIST.add(ip);
                        }
                    }
                    break;
                case "net.maxConnections":
                    NET_MAX_CONNECTIONS = Integer.parseInt(props.getProperty(name));
                    break;
                case "net.maxQueueSize":
                    NET_MAX_QUEUE_SIZE = Integer.parseInt(props.getProperty(name));
                    break;
                case "net.maxQueueRate":
                    NET_MAX_QUEUE_RATE = Integer.parseInt(props.getProperty(name));
                    break;

                case "api.enabled":
                    API_ENABLED = Boolean.parseBoolean(props.getProperty(name));
                    break;
                case "api.ip":
                    API_LISTEN_IP = props.getProperty(name);
                    break;
                case "api.port":
                    API_LISTEN_PORT = Integer.parseInt(props.getProperty(name));
                    break;
                case "api.username":
                    API_USERNAME = props.getProperty(name);
                    break;
                case "api.password":
                    API_PASSWORD = props.getProperty(name);
                    break;
                default:
                    logger.error("Unsupported option: {} = {}", name, props.getProperty(name));
                    break;
                }
            }

            return true;
        } catch (Exception e) {
            logger.error("Failed to load config file: {}", f, e);
        }
        return false;
    }

    // =========================
    // General
    // =========================

    /**
     * Network id [0: main, 1: test, 2: dev].
     */
    public static byte NETWORK_ID = 2;

    /**
     * Work directory.
     */
    public static String DATA_DIR = ".";

    /**
     * Maximum number of transactions per block.
     */
    public static int MAX_BLOCK_SIZE = 5000;

    /**
     * Minimum transaction fee.
     */
    public static long MIN_TRANSACTION_FEE = 50 * Unit.MILLI_SEM;

    /**
     * Minimum delegate fee.
     */
    public static long DELEGATE_BURN_AMOUNT = 1000 * Unit.SEM;

    /**
     * Number of blocks before the next validator set refresh.
     */
    public static long VALIDATOR_REFRESH_RATE = 100;

    /**
     * Number of blocks in one day.
     */
    public static long BLOCKS_PER_DAY = 2 * 60 * 24;

    /**
     * Deadline of the next mandatory upgrade.
     */
    public static long MANDATORY_UPGRADE = 365 * BLOCKS_PER_DAY;

    /**
     * State lock to prevent state inconsistency.
     */
    public static ReentrantReadWriteLock STATE_LOCK = new ReentrantReadWriteLock();

    // =========================
    // Client
    // =========================

    /**
     * Name of this client.
     */
    public static String CLIENT_NAME = "Semux";

    /**
     * Version of this client.
     */
<<<<<<< HEAD
    public static String CLIENT_VERSION = "1.0.0";
=======
    public static String CLIENT_VERSION = "1.0.0-rc.2";
>>>>>>> cb9b41da

    // =========================
    // Crypto
    // =========================

    /**
     * Algorithm name for 256-bit hash.
     */
    public static String CRYPTO_H256_ALG = "BLAKE2B-256";

    // =========================
    // P2P
    // =========================

    /**
     * P2P protocol version.
     */
<<<<<<< HEAD
    public static short P2P_VERSION = 0;
=======
    public static short P2P_VERSION = 2;
>>>>>>> cb9b41da

    /**
     * P2P listening address.
     */
    public static String P2P_LISTEN_IP = "0.0.0.0";

    /**
     * P2P listening port.
     */
    public static int P2P_LISTEN_PORT = 5161;

    /**
     * Seed nodes for P2P.
     */
    public static Set<InetSocketAddress> P2P_SEED_NODES = new HashSet<>();

    // =========================
    // Network
    // =========================

    /**
     * IP black list.
     */
    public static Set<String> NET_BLACKLIST = new HashSet<>();

    /**
     * Maximum number of connections.
     */
    public static int NET_MAX_CONNECTIONS = 256;

    /**
     * Maximum message queue size.
     */
    public static int NET_MAX_QUEUE_SIZE = 4096;

    /**
     * Maximum message queue sending rate.
     */
    public static int NET_MAX_QUEUE_RATE = 1; // 1ms

    /**
     * Maximum frame size.
     */
    public static int NET_MAX_FRAME_SIZE = 128 * 1024;

    /**
     * Maximum packet size, in unit of frame. (8 MB)
     */
    public static int NET_MAX_PACKET_SIZE = 64;

    /**
     * Timeout for peer connection.
     */
    public static int NET_TIMEOUT_CONNECT = 10 * 1000; // 10 seconds

    /**
     * Timeout for idle connection.
     */
    public static int NET_TIMEOUT_IDLE = 2 * 60 * 1000; // 2 minutes

    /**
     * Expire time of the handshake message.
     */
    public static int NET_HANDSHAKE_EXPIRE = 5 * 60 * 1000; // 5 minutes

    /**
     * Message broadcast redundancy.
     */
    public static int NET_RELAY_REDUNDANCY = 16;

    /**
     * Privileged message types
     */
    public static Set<MessageCode> PRIORITIZED_MESSAGES = new HashSet<>();
    static {
        PRIORITIZED_MESSAGES.add(MessageCode.BFT_NEW_HEIGHT);
        PRIORITIZED_MESSAGES.add(MessageCode.BFT_NEW_VIEW);
        PRIORITIZED_MESSAGES.add(MessageCode.BFT_PROPOSAL);
        PRIORITIZED_MESSAGES.add(MessageCode.BFT_VOTE);
    }

    // =========================
    // API
    // =========================

    /**
     * API enabled.
     */
    public static boolean API_ENABLED = false;

    /**
     * API listening address.
     */
    public static String API_LISTEN_IP = "127.0.0.1";

    /**
     * API listening port.
     */
    public static int API_LISTEN_PORT = 5171;

    /**
     * API basic authentication username.
     */
    public static String API_USERNAME = "";

    /**
     * API basic authentication password.
     */
    public static String API_PASSWORD = "";

    // =========================
    // BFT consensus
    // =========================

    /**
     * The duration of NEW_HEIGHT state. This allows validators to catch up.
     */
    public static long BFT_NEW_HEIGHT_TIMEOUT = 3000;

    /**
     * The duration of PREPROSE state.
     */
    public static long BFT_PROPOSE_TIMEOUT = 12000;

    /**
     * The duration of VALIDATE state.
     */
    public static long BFT_VALIDATE_TIMEOUT = 6000;

    /**
     * The duration of PRE_COMMIT state.
     */
    public static long BFT_PRE_COMMIT_TIMEOUT = 6000;

    /**
     * The duration of COMMIT state. May be skipped after +2/3 commit votes.
     */
    public static long BFT_COMMIT_TIMEOUT = 3000;

    /**
     * The duration of FINALIZE state. This allows validators to persist block.
     */
    public static long BFT_FINALIZE_TIMEOUT = 3000;

    // =========================
    // Virtual machine
    // =========================

    /**
     * Enable virtual machine.
     */
    public static boolean VM_ENABLED = false;

    /**
     * Maximum size of process stack.
     */
    public static int VM_STACK_SIZE_LIMIT = 64 * 1024;

    /**
     * Maximum size of process heap.
     */
    public static int VM_HEAP_SIZE_LIMIT = 4 * 1024 * 1024;

    // =========================
    // Extra
    // =========================

    /**
     * Returns the client id.
     * 
     * @return
     */
    public static String getClientId(boolean humanReadable) {
        if (humanReadable) {
            return String.format("%s v%s", CLIENT_NAME, CLIENT_VERSION);
        } else {
            return String.format("%s/v%s/%s/%s", CLIENT_NAME, CLIENT_VERSION, SystemUtil.getOSName(),
                    SystemUtil.getOSArch());
        }
    }

    /**
     * Returns block reward for the given block.
     * 
     * @param number
     *            block number
     * @return the block reward
     */
    public static long getBlockReward(long number) {
        if (number <= 25_000_000L) {
            return 3 * Unit.SEM;
        } else {
            return 0;
        }
    }

    /**
     * Returns the number of validators.
     * 
     * @param number
     * @return
     */
    public static int getNumberOfValidators(long number) {
        long step = 2 * 60 * 2;

        if (number < 80 * step) {
            return (int) (20 + number / step);
        } else {
            return 100;
        }
    }

    /**
     * Returns the primary validator for a specific [height, view].
     * 
     * @param validators
     * @param height
     * @param view
     * @return
     */
    public static String getPrimaryValidator(List<String> validators, long height, int view) {
        byte[] key = Bytes.merge(Bytes.of(height), Bytes.of(view));
        return validators.get((Hash.h256(key)[0] & 0xff) % validators.size());
    }

    /**
     * Returns whether this network is main net.
     * 
     * @return
     */
    public static boolean isMainNet() {
        return NETWORK_ID == 0;
    }

    /**
     * Returns whether this network is test net.
     * 
     * @return
     */
    public static boolean isTestNet() {
        return NETWORK_ID == 1;
    }

    /**
     * Returns whether this network is dev net.
     * 
     * @return
     */
    public static boolean isDevNet() {
        return NETWORK_ID == 2;
    }
}<|MERGE_RESOLUTION|>--- conflicted
+++ resolved
@@ -143,7 +143,7 @@
     /**
      * Number of blocks before the next validator set refresh.
      */
-    public static long VALIDATOR_REFRESH_RATE = 100;
+    public static long VALIDATOR_REFRESH_RATE = 128;
 
     /**
      * Number of blocks in one day.
@@ -153,7 +153,7 @@
     /**
      * Deadline of the next mandatory upgrade.
      */
-    public static long MANDATORY_UPGRADE = 365 * BLOCKS_PER_DAY;
+    public static long MANDATORY_UPGRADE = 60 * BLOCKS_PER_DAY;
 
     /**
      * State lock to prevent state inconsistency.
@@ -172,11 +172,7 @@
     /**
      * Version of this client.
      */
-<<<<<<< HEAD
-    public static String CLIENT_VERSION = "1.0.0";
-=======
     public static String CLIENT_VERSION = "1.0.0-rc.2";
->>>>>>> cb9b41da
 
     // =========================
     // Crypto
@@ -194,11 +190,7 @@
     /**
      * P2P protocol version.
      */
-<<<<<<< HEAD
-    public static short P2P_VERSION = 0;
-=======
     public static short P2P_VERSION = 2;
->>>>>>> cb9b41da
 
     /**
      * P2P listening address.
@@ -388,8 +380,8 @@
      * @return the block reward
      */
     public static long getBlockReward(long number) {
-        if (number <= 25_000_000L) {
-            return 3 * Unit.SEM;
+        if (number <= 75_000_000L) {
+            return 1 * Unit.SEM;
         } else {
             return 0;
         }
@@ -404,10 +396,10 @@
     public static int getNumberOfValidators(long number) {
         long step = 2 * 60 * 2;
 
-        if (number < 80 * step) {
-            return (int) (20 + number / step);
+        if (number < 48 * step) {
+            return (int) (16 + number / step);
         } else {
-            return 100;
+            return 64;
         }
     }
 
